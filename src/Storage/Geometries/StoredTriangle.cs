--- conflicted
+++ resolved
@@ -45,25 +45,6 @@
         /// </exception>
         public StoredTriangle(PrecisionModel precisionModel, IReferenceSystem referenceSystem, IGeometryDriver driver, String identifier, IEnumerable<Int32> indexes)
             : base(precisionModel, referenceSystem, driver, identifier, indexes)
-<<<<<<< HEAD
-        {
-        }
-
-        /// <summary>
-        /// Initializes a new instance of the <see cref="StoredTriangle" /> class.
-        /// </summary>
-        /// <param name="factory">The factory.</param>
-        /// <param name="identifier">The feature identifier.</param>
-        /// <param name="indexes">The indexes of the geometry within the feature.</param>
-        /// <exception cref="System.ArgumentNullException">
-        /// The factory is null.
-        /// or
-        /// The identifier is null.
-        /// </exception>
-        public StoredTriangle(StoredGeometryFactory factory, String identifier, IEnumerable<Int32> indexes)
-            : base(factory, identifier, indexes)
-=======
->>>>>>> 646c191a
         {
         }
 
