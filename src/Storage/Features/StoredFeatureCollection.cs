--- conflicted
+++ resolved
@@ -38,15 +38,9 @@
         public StoredFeatureCollection(IFeatureDriver driver, String identifier)
         {
             if (driver == null)
-<<<<<<< HEAD
-                throw new ArgumentNullException(nameof(driver), AEGIS.Storage.Resources.StorageMessages.DriverIsNull);
-            this.Factory = new StoredFeatureFactory(driver);
-            this.Identifier = identifier ?? throw new ArgumentNullException(nameof(identifier), CoreMessages.IdentifierIsNull);
-=======
                 throw new ArgumentNullException(nameof(driver));
             this.Factory = new StoredFeatureFactory(driver);
             this.Identifier = identifier ?? throw new ArgumentNullException(nameof(identifier));
->>>>>>> 646c191a
         }
 
         /// <summary>
@@ -61,13 +55,8 @@
         /// </exception>
         public StoredFeatureCollection(IStoredFeatureFactory factory, String identifier)
         {
-<<<<<<< HEAD
-            this.Factory = factory ?? throw new ArgumentNullException(nameof(factory), CoreMessages.FactoryIsNull);
-            this.Identifier = identifier ?? throw new ArgumentNullException(nameof(identifier), CoreMessages.IdentifierIsNull);
-=======
             this.Factory = factory ?? throw new ArgumentNullException(nameof(factory));
             this.Identifier = identifier ?? throw new ArgumentNullException(nameof(identifier));
->>>>>>> 646c191a
         }
 
         /// <summary>
