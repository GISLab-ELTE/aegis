﻿// <copyright file="FeatureCollection.cs" company="Eötvös Loránd University (ELTE)">
//     Copyright 2016-2017 Roberto Giachetta. Licensed under the
//     Educational Community License, Version 2.0 (the "License"); you may
//     not use this file except in compliance with the License. You may
//     obtain a copy of the License at
//     http://opensource.org/licenses/ECL-2.0
//
//     Unless required by applicable law or agreed to in writing,
//     software distributed under the License is distributed on an "AS IS"
//     BASIS, WITHOUT WARRANTIES OR CONDITIONS OF ANY KIND, either express
//     or implied. See the License for the specific language governing
//     permissions and limitations under the License.
// </copyright>

namespace AEGIS.Features
{
    using System;
    using System.Collections;
    using System.Collections.Generic;
    using System.Linq;
<<<<<<< HEAD
=======
    using AEGIS.Attributes;
    using AEGIS.Collections.Resources;
>>>>>>> 646c191a
    using AEGIS.Geometries;
    using AEGIS.Resources;

    /// <summary>
    /// Represents a collection of features.
    /// </summary>
    public class FeatureCollection : IFeatureCollection
    {
        /// <summary>
        /// The list of features.
        /// </summary>
        private Dictionary<String, IFeature> items;

        /// <summary>
        /// Initializes a new instance of the <see cref="FeatureCollection" /> class.
        /// </summary>
        /// <param name="identifier">The identifier.</param>
        /// <param name="attributes">The attribute collection.</param>
        /// <exception cref="System.ArgumentNullException">
        /// The factory is null.
        /// or
        /// The identifier is null.
        /// </exception>
        public FeatureCollection(String identifier, IAttributeCollection attributes)
        {
<<<<<<< HEAD
            this.Factory = factory ?? throw new ArgumentNullException(nameof(factory), CoreMessages.FactoryIsNull);
            this.Identifier = identifier ?? throw new ArgumentNullException(nameof(identifier), CoreMessages.IdentifierIsNull);
            this.Attributes = attributes;
=======
            this.Identifier = identifier ?? throw new ArgumentNullException(nameof(identifier));
            this.Attributes = attributes ?? new AttributeCollection();
>>>>>>> 646c191a
            this.items = new Dictionary<String, IFeature>();
        }

        /// <summary>
        /// Initializes a new instance of the <see cref="FeatureCollection" /> class.
        /// </summary>
        /// <param name="identifier">The identifier.</param>
        /// <param name="attributes">The attribute collection.</param>
        /// <param name="collection">The collection of features.</param>
        /// <exception cref="System.ArgumentNullException">
        /// The factory is null.
        /// or
        /// The identifier is null.
        /// or
        /// The collection is null.
        /// </exception>
        /// <exception cref="System.ArgumentException">The collection contains one or more duplicate identifiers.</exception>
        public FeatureCollection(String identifier, IAttributeCollection attributes, IEnumerable<IFeature> collection)
        {
            if (collection == null)
                throw new ArgumentNullException(nameof(collection));

<<<<<<< HEAD
            this.Factory = factory ?? throw new ArgumentNullException(nameof(factory), CoreMessages.FactoryIsNull);
            this.Identifier = identifier ?? throw new ArgumentNullException(nameof(identifier), CoreMessages.IdentifierIsNull);
            this.Attributes = attributes;
=======
            this.Identifier = identifier ?? throw new ArgumentNullException(nameof(identifier));
            this.Attributes = attributes ?? new AttributeCollection();
>>>>>>> 646c191a

            this.items = new Dictionary<String, IFeature>();
            foreach (IFeature feature in collection)
            {
                if (feature == null)
                    continue;

                if (this.items.ContainsKey(feature.Identifier))
                    throw new ArgumentException(nameof(collection), CoreMessages.CollectionContainsDuplicateIdentifiers);

               this.items.Add(feature.Identifier, feature);
            }
        }

        /// <summary>
        /// Gets the attribute collection of the feature.
        /// </summary>
        /// <value>The collection of attribute.</value>
        public IAttributeCollection Attributes { get; private set; }

        /// <summary>
        /// Gets the geometry of the feature.
        /// </summary>
        /// <value>The geometry of the feature.</value>
<<<<<<< HEAD
        public IGeometry Geometry { get { return null; } }
=======
        public IGeometry Geometry
        {
            get
            {
                if (this.items.Count == 0 || this.items.Values.All(feature => feature.Geometry == null))
                    return null;

                // FIXME: only valid if all geometries have the same precision and reference system
                IGeometry sampleGeometry = this.items.Values.First(feature => feature.Geometry != null).Geometry;

                return new GeometryList<IGeometry>(sampleGeometry.PrecisionModel, sampleGeometry.ReferenceSystem, this.items.Values.Select(feature => feature.Geometry));
            }
        }
>>>>>>> 646c191a

        /// <summary>
        /// Gets the unique identifier of the feature collection.
        /// </summary>
        /// <value>The identifier of the feature collection.</value>
        public String Identifier { get; private set; }

        /// <summary>
        /// Gets the number of elements contained in the collection.
        /// </summary>
        /// <returns>The number of elements contained in the collection.</returns>
        public Int32 Count { get { return this.items.Count; } }

        /// <summary>
        /// Gets the feature identifiers within the collection.
        /// </summary>
        /// <value>The read-only list of feature identifiers within the collection.</value>
        public IEnumerable<String> Identifiers { get { return this.items.Keys; } }

        /// <summary>
        /// Gets a value indicating whether the collection is read-only.
        /// </summary>
        /// <returns><c>true</c> if the collection is read-only; otherwise, <c>false</c>.</returns>
        public Boolean IsReadOnly { get { return false; } }

        /// <summary>
        /// Gets the feature with the specified identifier.
        /// </summary>
        /// <param name="identifier">The feature identifier.</param>
        /// <returns>The feature at the specified index if the feature exists; otherwise, <c>null</c>.</returns>
        public IFeature this[String identifier]
        {
            get
            {
                if (identifier == null)
                    return null;

                if (!this.items.TryGetValue(identifier, out IFeature feature))
                    return null;

                return feature;
            }
        }

        /// <summary>
        /// Adds an item to the collection.
        /// </summary>
        /// <param name="item">The object to add to the collection.</param>
        /// <exception cref="System.ArgumentNullException">The item is null.</exception>
        /// <exception cref="System.ArgumentException">An item with the same identifier already exists in the collection.</exception>
        public void Add(IFeature item)
        {
            if (item == null)
                throw new ArgumentNullException(nameof(item));
            if (this.items.ContainsKey(item.Identifier))
                throw new ArgumentException(CoreMessages.ItemIdentifierExists, nameof(item));

            this.items.Add(item.Identifier, item);
        }

        /// <summary>
        /// Removes all items from the collection.
        /// </summary>
        public void Clear()
        {
            this.items.Clear();
        }

        /// <summary>
        /// Determines whether the collection contains a specific value.
        /// </summary>
        /// <param name="item">The feature to locate in the collection.</param>
        /// <returns><c>true</c> if <paramref name="item" /> is found in the collection; otherwise, <c>false</c>.</returns>
        /// <exception cref="System.ArgumentNullException">The item is null.</exception>
        public Boolean Contains(IFeature item)
        {
            if (item == null)
                throw new ArgumentNullException(nameof(item));

            return this.items.ContainsKey(item.Identifier) && this.items[item.Identifier].Equals(item);
        }

        /// <summary>
        /// Copies the geometries of the geometry list to an array, starting at a particular array index.
        /// </summary>
        /// <param name="array">The one-dimensional array that is the destination of the elements copied from geometry list.</param>
        /// <param name="arrayIndex">The zero-based index in array at which copying begins.</param>
        /// <exception cref="System.ArgumentNullException">The array is null.</exception>
        /// <exception cref="System.ArgumentOutOfRangeException">The index is less than 0.</exception>
        /// <exception cref="System.ArgumentException">The number of elements in the source collection is greater than the available space from the array index to the end of the destination array.</exception>
        public void CopyTo(IFeature[] array, Int32 arrayIndex)
        {
            if (array == null)
                throw new ArgumentNullException(nameof(array));
            if (arrayIndex < 0)
                throw new ArgumentOutOfRangeException(nameof(arrayIndex), CollectionMessages.IndexIsLessThan0);
            if (arrayIndex + this.items.Count > array.Length)
                throw new ArgumentException(AEGIS.Collections.Resources.CollectionMessages.ArrayIndexIsGreaterThanSpace, nameof(array));

            this.items.Values.CopyTo(array, arrayIndex);
        }

        /// <summary>
        /// Removes the first occurrence of a specific object from the collection.
        /// </summary>
        /// <param name="item">The object to remove from the collection.</param>
        /// <returns><c>true</c> if <paramref name="item" /> was successfully removed from the collection; otherwise, <c>false</c>.</returns>
        /// <exception cref="System.ArgumentNullException">The item is null.</exception>
        public Boolean Remove(IFeature item)
        {
            if (item == null)
                throw new ArgumentNullException(nameof(item));

            if (!this.items.ContainsKey(item.Identifier) || !this.items[item.Identifier].Equals(item))
                return false;

            return this.items.Remove(item.Identifier);
        }

        /// <summary>
        /// Returns an enumerator that iterates through the collection.
        /// </summary>
        /// <returns>A <see cref="System.Collections.Generic.IEnumerator{IFeature}" /> that can be used to iterate through the collection.</returns>
        public IEnumerator<IFeature> GetEnumerator()
        {
            foreach (IFeature feature in this.items.Values)
                yield return feature;
        }

        /// <summary>
        /// Returns an enumerator that iterates through a collection.
        /// </summary>
        /// <returns>An <see cref="System.Collections.IEnumerator" /> object that can be used to iterate through the collection.</returns>
        IEnumerator IEnumerable.GetEnumerator()
        {
            return this.GetEnumerator();
        }
    }
}<|MERGE_RESOLUTION|>--- conflicted
+++ resolved
@@ -18,11 +18,8 @@
     using System.Collections;
     using System.Collections.Generic;
     using System.Linq;
-<<<<<<< HEAD
-=======
     using AEGIS.Attributes;
     using AEGIS.Collections.Resources;
->>>>>>> 646c191a
     using AEGIS.Geometries;
     using AEGIS.Resources;
 
@@ -48,14 +45,8 @@
         /// </exception>
         public FeatureCollection(String identifier, IAttributeCollection attributes)
         {
-<<<<<<< HEAD
-            this.Factory = factory ?? throw new ArgumentNullException(nameof(factory), CoreMessages.FactoryIsNull);
-            this.Identifier = identifier ?? throw new ArgumentNullException(nameof(identifier), CoreMessages.IdentifierIsNull);
-            this.Attributes = attributes;
-=======
             this.Identifier = identifier ?? throw new ArgumentNullException(nameof(identifier));
             this.Attributes = attributes ?? new AttributeCollection();
->>>>>>> 646c191a
             this.items = new Dictionary<String, IFeature>();
         }
 
@@ -78,14 +69,8 @@
             if (collection == null)
                 throw new ArgumentNullException(nameof(collection));
 
-<<<<<<< HEAD
-            this.Factory = factory ?? throw new ArgumentNullException(nameof(factory), CoreMessages.FactoryIsNull);
-            this.Identifier = identifier ?? throw new ArgumentNullException(nameof(identifier), CoreMessages.IdentifierIsNull);
-            this.Attributes = attributes;
-=======
             this.Identifier = identifier ?? throw new ArgumentNullException(nameof(identifier));
             this.Attributes = attributes ?? new AttributeCollection();
->>>>>>> 646c191a
 
             this.items = new Dictionary<String, IFeature>();
             foreach (IFeature feature in collection)
@@ -110,9 +95,6 @@
         /// Gets the geometry of the feature.
         /// </summary>
         /// <value>The geometry of the feature.</value>
-<<<<<<< HEAD
-        public IGeometry Geometry { get { return null; } }
-=======
         public IGeometry Geometry
         {
             get
@@ -126,7 +108,6 @@
                 return new GeometryList<IGeometry>(sampleGeometry.PrecisionModel, sampleGeometry.ReferenceSystem, this.items.Values.Select(feature => feature.Geometry));
             }
         }
->>>>>>> 646c191a
 
         /// <summary>
         /// Gets the unique identifier of the feature collection.
