--- conflicted
+++ resolved
@@ -80,11 +80,7 @@
             : base(precisionModel, referenceSystem)
         {
             if (source == null)
-<<<<<<< HEAD
-                throw new ArgumentNullException(nameof(source), CoreMessages.SourceIsNull);
-=======
                 throw new ArgumentNullException(nameof(source));
->>>>>>> 646c191a
 
             this.coordinates = new List<Coordinate>(source.Select(coordinate => this.PrecisionModel.MakePrecise(coordinate)));
         }
